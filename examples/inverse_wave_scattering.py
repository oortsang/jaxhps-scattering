import argparse
import os
import logging

import jax.numpy as jnp
import jax
import matplotlib.pyplot as plt
import numpy as np
from scipy.sparse.linalg import LinearOperator, lsqr
from scipy.io import savemat


from inverse_scattering_utils import (
    q_point_sources,
    source_locations_to_scattered_field,
    forward_model,
    SAMPLE_DOMAIN,
    K,
    XMIN,
    XMAX,
    YMIN,
    YMAX,
    OBSERVATION_BOOLS,
    SOURCE_DIRS,
)
from wave_scattering_utils import get_uin
from plotting_utils import make_scaled_colorbar, TICKSIZE, FONTSIZE, FIGSIZE
<<<<<<< HEAD

=======
>>>>>>> 3caf19b3

# Disable all matplorlib logging
# logging.getLogger("matplotlib").setLevel(logging.WARNING)
# logging.getLogger("PIL").setLevel(logging.WARNING)
logging.getLogger("matplotlib").disabled = True
logging.getLogger("matplotlib.font_manager").disabled = True


# Uncomment for debugging NaNs. Slows code down.
# jax.config.update("jax_debug_nans", True)

N_BUMPS = 4


def setup_args() -> argparse.Namespace:
    parser = argparse.ArgumentParser()
    parser.add_argument("--seed", type=int, default=0)
    parser.add_argument(
        "--plots_dir",
        type=str,
        default="data/examples/inverse_wave_scattering",
    )
    parser.add_argument("--debug", action="store_true")
    parser.add_argument("--n_iter", type=int, default=10)
    parser.add_argument("--n_per_side", type=int, default=10)

    return parser.parse_args()


def plot_uscat(
    uscat_regular: jnp.array, observation_pts: jnp.array, plot_fp: str
) -> None:
    uscat_real_fp = plot_fp
    logging.info("plot_uscat: Saving uscat plot to %s", uscat_real_fp)
    fig, ax = plt.subplots(figsize=(FIGSIZE, FIGSIZE))
    im = ax.imshow(
        uscat_regular.real,
        cmap="bwr",
        vmin=-1 * uscat_regular.real.max(),
        vmax=uscat_regular.real.max(),
        extent=(XMIN, XMAX, YMIN, YMAX),
    )
    plt.plot(observation_pts[:, 0], observation_pts[:, 1], "x", color="black")

    # plt.plot(observation_pts[:, 0], observation_pts[:, 1], "x", color="black")
    make_scaled_colorbar(im, ax, fontsize=TICKSIZE)
    # Make x and y ticks = [-1, 0, 1]
    ax.set_xticks([-1, 0, 1])
    ax.set_yticks([-1, 0, 1])
    # Make the ticks the correct size
    ax.tick_params(axis="both", which="major", labelsize=TICKSIZE)
    plt.savefig(uscat_real_fp, bbox_inches="tight")
    plt.clf()

    # uscat_abs_fp = os.path.join(plots_dir, "utot_ground_truth_abs.png")
    # logging.info("plot_uscat: Saving uscat plot to %s", uscat_abs_fp)
    # ax = plt.gca()
    # im = ax.imshow(
    #     jnp.abs(uscat_regular),
    #     cmap="hot",
    #     extent=(XMIN, XMAX, YMIN, YMAX),
    # )
    # make_scaled_colorbar(im, ax, fontsize=TICKSIZE)
    # ax.set_xticks([-1, 0, 1])
    # ax.set_yticks([-1, 0, 1])
    # ax.tick_params(axis="both", which="major", labelsize=TICKSIZE)
    # plt.savefig(uscat_abs_fp, bbox_inches="tight")
    # plt.clf()


def plot_iterates(
    iterates: jnp.array, plot_fp: str, q_evals: jnp.array
) -> None:
    """
    Make a plot of the evaluations of the ground-truth q and then draw arrows showing the iterates.
    """

    fig, ax = plt.subplots(figsize=(FIGSIZE, FIGSIZE))
    CAPSIZE = 2
    THICKNESS = 1.2

    # plot q
    im = ax.imshow(q_evals, cmap="plasma", extent=(XMIN, XMAX, YMIN, YMAX))

    # The wavelength is 2pi / K. Plot a white bar with the wavelength in the bottom-right corner.
    wavelength = (2 * np.pi) / K
    ax.text(0.6, -0.7, "$\\lambda$", fontsize=FONTSIZE, color="white")

    # Below lambda, plot a line with caps with length 1/16
    ax.errorbar(
        x=0.6,
        y=-0.75,
        xerr=[
            [0],
            [wavelength],
        ],
        color="white",
        capsize=CAPSIZE,
        elinewidth=THICKNESS,
        capthick=THICKNESS,
    )

    # Identify the first iterates
    iterate_0 = iterates[0, :]
    logging.info("plot_iterates: iterate_0 shape: %s", iterate_0.shape)

    # Draw the first iterate with a white dot
    for j in range(iterate_0.shape[0] // 2):
        plt.plot(
            iterate_0[2 * j],
            iterate_0[2 * j + 1],
            "o",
            color="white",
            markersize=4,
            zorder=4,
        )

    # Draw the last iterate with a black dot
    iterate_20 = iterates[-1, :]
    for j in range(iterate_20.shape[0] // 2):
        plt.plot(
            iterate_20[2 * j],
            iterate_20[2 * j + 1],
            "o",
            color="black",
            markersize=4,
            zorder=4,
        )

    n_q = iterates.shape[1] // 2
    for j in range(n_q):
        # plot arrows for iterates
        plt.plot(
            iterates[:, 2 * j],
            iterates[:, 2 * j + 1],
            "o-",
            color="mediumseagreen",
            markersize=4,
        )

    # Set xticks to [-1, 0, 1]
    ax.set_xticks([-1, 0, 1])
    ax.set_yticks([-1, 0, 1])
    ax.tick_params(axis="both", which="major", labelsize=TICKSIZE)

    make_scaled_colorbar(im, ax, fontsize=TICKSIZE)

    fp = plot_fp
    logging.info("plot_iterates: Saving iterates plot to %s", fp)
    plt.savefig(fp, bbox_inches="tight")
    plt.clf()


def plot_residuals(residuals: jnp.array, plot_fp: str) -> None:
    fig, ax = plt.subplots(figsize=(FIGSIZE, FIGSIZE))

    sqrt_residuals = jnp.sqrt(residuals)

    plt.plot(
        sqrt_residuals,
    )

    plt.yscale("log")
    plt.xlabel("Iteration $t$", fontsize=FONTSIZE)
    plt.ylabel(
        "$ \\| \\mathcal{F}[\\theta^*] - \\mathcal{F}[\\theta_t] \\|_2$",
        fontsize=FONTSIZE,
    )
    # Make the x-ticks integers [0, 5, 10, 15]
    plt.xticks(np.arange(0, 20, 5))
    ax.tick_params(axis="both", which="major", labelsize=TICKSIZE)
    # Turn off the top and right spines
    # ax.spines["top"].set_visible(False)
    # ax.spines["right"].set_visible(False)
    plt.grid()

    plt.savefig(plot_fp, bbox_inches="tight")
    plt.clf()


def obj_fn(u_star: jnp.array, u_obs: jnp.array) -> jnp.array:
    diffs = u_star - u_obs
    diffs_conj = jnp.conj(diffs)
    return jnp.sum(diffs * diffs_conj).real


<<<<<<< HEAD
# def plot_objective_function(plots_dir: str, u_star: str, n_per_side: int) -> None:
#     xmin = -0.2
#     xmax = 0.2
#     ymin = -0.4
#     ymax = -0.2
#     # Set up grid
#     x = jnp.linspace(xmin, xmax, n_per_side)
#     y = jnp.linspace(ymin, ymax, n_per_side)
#     y = jnp.flip(y)
#     xx, yy = jnp.meshgrid(x, y)
#     grid = jnp.stack([xx, yy], axis=-1)

#     # Evaluate the objective function on the grid
#     obj_fn_vals = jnp.zeros((n_per_side, n_per_side), dtype=jnp.float64)
#     for i in range(n_per_side):
#         for j in range(n_per_side):
#             x_t = grid[i, j]
#             logging.debug("plot_objective_function: x_t shape: %s", x_t.shape)
#             u_t = forward_model(x_t)
#             resid_norm = obj_fn(u_star, u_t)
#             obj_fn_vals = obj_fn_vals.at[i, j].set(resid_norm)
#         logging.info("plot_objective_function: Finished row %i / %i", i + 1, n_per_side)

#     # Save the values of the objective function
#     out_dd = {
#         "obj_fn_vals": obj_fn_vals,
#         "grid": grid,
#     }
#     save_fp = os.path.join(plots_dir, "obj_fn_data.mat")
#     savemat(save_fp, out_dd)

#     # Plot the objective function
#     plt.imshow(obj_fn_vals, cmap="plasma", extent=(xmin, xmax, ymin, ymax))
#     plt.colorbar()
#     fp = os.path.join(plots_dir, "objective_function.svg")
#     plt.savefig(fp, bbox_inches="tight")
#     plt.clf()

#     # Plot the x values of the grid to make sure the plotting code is correct
#     plt.imshow(grid[:, :, 0], cmap="plasma", extent=(xmin, xmax, ymin, ymax))
#     plt.colorbar()
#     fp = os.path.join(plots_dir, "grid_x.svg")
#     plt.savefig(fp, bbox_inches="tight")
#     plt.clf()

#     # Plot the y values of the grid to make sure the plotting code is correct
#     plt.imshow(grid[:, :, 1], cmap="plasma", extent=(xmin, xmax, ymin, ymax))
#     plt.colorbar()
#     fp = os.path.join(plots_dir, "grid_y.svg")
#     plt.savefig(fp, bbox_inches="tight")
#     plt.clf()


# def landweber_iterations(
#     u_star: jnp.array, x_t: jnp.array, niter: int, step_size: float
# ) -> None:
#     iterates = jnp.zeros((niter, 2), dtype=jnp.float64)
#     resid_norms = jnp.zeros((niter,), dtype=jnp.float64)

#     for t in range(niter):
#         u_t, vjp_fn = jax.vjp(forward_model, x_t)
#         r_t = u_t - u_star
#         resid_norm = jnp.linalg.norm(r_t) ** 2

#         # Iteration is x_{t+1} = x_t - step_size * grad f(x_t)
#         grad_f = vjp_fn(r_t)[0]
#         x_t = x_t - step_size * grad_f

#         iterates = iterates.at[t].set(x_t.flatten())
#         resid_norms = resid_norms.at[t].set(resid_norm)

#         # Logging
#         logging.info("t = %i", t)
#         logging.info("x_t = %s", x_t)
#         logging.info("resid norm squared = %s", resid_norm)

#     return iterates, resid_norms


# def get_singular_vals(x_t: jnp.array) -> None:
#     vv = jax.device_put(jnp.eye(2, dtype=jnp.float64), jax.devices()[0])
#     x_t = jax.device_put(x_t, jax.devices()[0])
#     a, b_0 = jax.jvp(forward_model, (x_t,), (vv[0],))
#     a, b_1 = jax.jvp(forward_model, (x_t,), (vv[1],))
#     logging.debug("get_singular_vals: b_0.devices() %s", b_0.devices())
#     b = jnp.column_stack((b_0, b_1))
#     logging.debug("get_singular_vals: b.shape = %s", b.shape)
#     logging.debug("get_singular_vals: b.devices() %s", b.devices())
#     s = jnp.linalg.svd(b, compute_uv=False)
#     logging.debug("get_singular_vals: s = %s", s)
#     return s


=======
>>>>>>> 3caf19b3
def gauss_newton_iterations(
    u_star: jnp.array, x_t: jnp.array, niter: int, reg_lambda: float
) -> None:
    cond_vals = jnp.zeros((niter,), dtype=jnp.float64)
    resid_norms = jnp.zeros((niter,), dtype=jnp.float64) * jnp.nan

    nobs = u_star.shape[0]
    ntheta = x_t.shape[0]

    iterates = jnp.zeros((niter, ntheta), dtype=jnp.float64) * jnp.nan

    for t in range(niter):
        logging.info("t = %i", t)
        logging.info("x_t = %s", x_t)
        logging.debug("x_t.devices: %s", x_t.devices())

        u_t, vjp_fn = jax.vjp(forward_model, x_t)

        r_t = u_star - u_t
        logging.debug("r_t has shape: %s", r_t.shape)
        resid_norm = obj_fn(u_star, u_t)

        logging.info("resid norm squared = %s", resid_norm)
        iterates = iterates.at[t].set(x_t.flatten())
        resid_norms = resid_norms.at[t].set(resid_norm)

        def rmatvec_fn(x: jnp.array) -> jnp.array:
            # x has shape (nobs,)
            logging.debug("rmatvec_fn: called")
            x = jax.device_put(x, jax.devices()[0])
            x = jnp.conj(x)
            out = vjp_fn(x)[0]

            out = jax.device_put(out, jax.devices("cpu")[0])
            return out

        def matvec_fn(delta: jnp.array) -> jnp.array:
            # Delta has shape (2,)
            # Check if input contains NaNs
            logging.debug("matvec_fn: called")
            delta = jax.device_put(delta, jax.devices()[0])
            a, b = jax.jvp(forward_model, (x_t,), (delta,))
            b = jax.device_put(b, jax.devices("cpu")[0])
            return b

        linop = LinearOperator(
            (nobs, ntheta),
            matvec=matvec_fn,
            rmatvec=rmatvec_fn,
            dtype=jnp.complex128,
        )

        # s = get_singular_vals(x_t)
        # logging.info("J singular values: %s", s)
        # svd_vals = svd_vals.at[t].set(s)

        lsqr_out = lsqr(linop, r_t, damp=reg_lambda, atol=1e-06, btol=1e-06)
        delta_t = lsqr_out[0]
        cond = lsqr_out[6]
        cond_vals = cond_vals.at[t].set(cond)
        logging.info(
            "LSQR returned after %i iters with cond=%s", lsqr_out[2], cond
        )

        logging.info("delta_t = %s", delta_t)
        x_t = x_t + delta_t

    return iterates, resid_norms, cond_vals


def main(args: argparse.Namespace) -> None:
    # Set up plotting directory
    os.makedirs(args.plots_dir, exist_ok=True)
    logging.info("Plots will be saved to %s", args.plots_dir)

    # Set up boolean array for observation points

    observation_pts = SAMPLE_DOMAIN.interior_points[OBSERVATION_BOOLS].reshape(
        -1, 2
    )
    logging.debug("Observation points has shape %s", observation_pts.shape)

    # Set up ground-truth scatterer locations and evaluate the scattering potential by
    # random initialization
    key = jax.random.key(3)
    ground_truth_locations = jax.random.uniform(
        key, minval=-0.5, maxval=0.5, shape=(N_BUMPS, 2)
    )

    logging.info("Ground-truth locations: %s", ground_truth_locations)
    ground_truth_locations = jax.device_put(
        ground_truth_locations, jax.devices()[0]
    )
    q_evals_hps = q_point_sources(
        SAMPLE_DOMAIN.interior_points, ground_truth_locations
    )
    n_X = 200
    xvals = jnp.linspace(SAMPLE_DOMAIN.root.xmin, SAMPLE_DOMAIN.root.xmax, n_X)
    yvals = jnp.flipud(
        jnp.linspace(SAMPLE_DOMAIN.root.ymin, SAMPLE_DOMAIN.root.ymax, n_X)
    )
    q_evals_regular, regular_grid = SAMPLE_DOMAIN.interp_from_interior_points(
        samples=q_evals_hps,
        eval_points_x=xvals,
        eval_points_y=yvals,
    )

    # plot the scattering potential
    q_fp = os.path.join(args.plots_dir, "q_ground_truth.png")
    logging.info("Saving q plot to %s", q_fp)
    plt.imshow(q_evals_regular, cmap="plasma", extent=(XMIN, XMAX, YMIN, YMAX))
    # plt.plot(observation_pts[:, 0], observation_pts[:, 1], "x", color="black")
    plt.colorbar()
    plt.savefig(q_fp, bbox_inches="tight")
    plt.clf()

    uscat_gt, _ = source_locations_to_scattered_field(ground_truth_locations)

    uscat_regular, regular_grid = SAMPLE_DOMAIN.interp_from_interior_points(
        samples=uscat_gt,
        eval_points_x=xvals,
        eval_points_y=yvals,
    )

    # plot the total field
    uscat_real_fp = os.path.join(args.plots_dir, "uscat_ground_truth_real.png")
    utot = uscat_regular + get_uin(K, regular_grid, SOURCE_DIRS)[..., 0]
    plot_uscat(utot.real, observation_pts, uscat_real_fp)

    # u_star is the scattered wave field data we get to observe in the inverse problem
    u_star = forward_model(ground_truth_locations)
    # nobs = u_star.shape[0]

    reg_lambda = 0.0

    # Initialize the optimization variables randomly
    key = jax.random.key(1)
    x_t = jax.random.uniform(
        key, minval=-0.5, maxval=0.5, shape=(N_BUMPS, 2)
    ).flatten()

    iterates, resid_norms, cond_vals = gauss_newton_iterations(
        u_star, x_t, args.n_iter, reg_lambda
    )

    # plot the iterates
    iterates_fp = os.path.join(args.plots_dir, "iterates.png")
    plot_iterates(iterates, iterates_fp, q_evals_regular)

    # plot the residuals
    residuals_fp = os.path.join(args.plots_dir, "residuals.png")
    plot_residuals(resid_norms, residuals_fp)

    # Get final estimate
    x_t = iterates[-1]
    u_scat_est = source_locations_to_scattered_field(x_t)[0]
    u_scat_est_regular, regular_grid = (
        SAMPLE_DOMAIN.interp_from_interior_points(
            samples=u_scat_est,
            eval_points_x=xvals,
            eval_points_y=yvals,
        )
    )
    fp = os.path.join(args.plots_dir, "uscat_est.png")
    plot_uscat(u_scat_est_regular.real, observation_pts, fp)

    # Plot the diffs
    diff = uscat_regular.real - u_scat_est_regular.real
    fp = os.path.join(args.plots_dir, "uscat_diff.png")
    plot_uscat(diff, observation_pts, fp)

    # Save the data
    out_dd = {
        "iterates": iterates,
        "resid_norms": resid_norms,
        "u_star": u_star,
        "ground_truth_locations": jax.device_put(
            ground_truth_locations, jax.devices("cpu")[0]
        ),
        "cond_vals": cond_vals,
    }
    save_fp = os.path.join(args.plots_dir, "iterates_data.mat")
    savemat(save_fp, out_dd)


if __name__ == "__main__":
    args = setup_args()
    # Get the root logger directly
    root_logger = logging.getLogger()

    # Set the level directly on the root logger
    if args.debug:
        level = logging.DEBUG
    else:
        level = logging.INFO

    # Clear any existing handlers to avoid duplicate log messages
    if root_logger.handlers:
        root_logger.handlers.clear()

    # Configure the logger
    FMT = "%(asctime)s:ha-hps: %(levelname)s - %(message)s"
    TIMEFMT = "%Y-%m-%d %H:%M:%S"
    handler = logging.StreamHandler()
    formatter = logging.Formatter(FMT, datefmt=TIMEFMT)
    handler.setFormatter(formatter)
    root_logger.addHandler(handler)
    root_logger.setLevel(level)

    main(args)<|MERGE_RESOLUTION|>--- conflicted
+++ resolved
@@ -25,10 +25,6 @@
 )
 from wave_scattering_utils import get_uin
 from plotting_utils import make_scaled_colorbar, TICKSIZE, FONTSIZE, FIGSIZE
-<<<<<<< HEAD
-
-=======
->>>>>>> 3caf19b3
 
 # Disable all matplorlib logging
 # logging.getLogger("matplotlib").setLevel(logging.WARNING)
@@ -215,102 +211,6 @@
     return jnp.sum(diffs * diffs_conj).real
 
 
-<<<<<<< HEAD
-# def plot_objective_function(plots_dir: str, u_star: str, n_per_side: int) -> None:
-#     xmin = -0.2
-#     xmax = 0.2
-#     ymin = -0.4
-#     ymax = -0.2
-#     # Set up grid
-#     x = jnp.linspace(xmin, xmax, n_per_side)
-#     y = jnp.linspace(ymin, ymax, n_per_side)
-#     y = jnp.flip(y)
-#     xx, yy = jnp.meshgrid(x, y)
-#     grid = jnp.stack([xx, yy], axis=-1)
-
-#     # Evaluate the objective function on the grid
-#     obj_fn_vals = jnp.zeros((n_per_side, n_per_side), dtype=jnp.float64)
-#     for i in range(n_per_side):
-#         for j in range(n_per_side):
-#             x_t = grid[i, j]
-#             logging.debug("plot_objective_function: x_t shape: %s", x_t.shape)
-#             u_t = forward_model(x_t)
-#             resid_norm = obj_fn(u_star, u_t)
-#             obj_fn_vals = obj_fn_vals.at[i, j].set(resid_norm)
-#         logging.info("plot_objective_function: Finished row %i / %i", i + 1, n_per_side)
-
-#     # Save the values of the objective function
-#     out_dd = {
-#         "obj_fn_vals": obj_fn_vals,
-#         "grid": grid,
-#     }
-#     save_fp = os.path.join(plots_dir, "obj_fn_data.mat")
-#     savemat(save_fp, out_dd)
-
-#     # Plot the objective function
-#     plt.imshow(obj_fn_vals, cmap="plasma", extent=(xmin, xmax, ymin, ymax))
-#     plt.colorbar()
-#     fp = os.path.join(plots_dir, "objective_function.svg")
-#     plt.savefig(fp, bbox_inches="tight")
-#     plt.clf()
-
-#     # Plot the x values of the grid to make sure the plotting code is correct
-#     plt.imshow(grid[:, :, 0], cmap="plasma", extent=(xmin, xmax, ymin, ymax))
-#     plt.colorbar()
-#     fp = os.path.join(plots_dir, "grid_x.svg")
-#     plt.savefig(fp, bbox_inches="tight")
-#     plt.clf()
-
-#     # Plot the y values of the grid to make sure the plotting code is correct
-#     plt.imshow(grid[:, :, 1], cmap="plasma", extent=(xmin, xmax, ymin, ymax))
-#     plt.colorbar()
-#     fp = os.path.join(plots_dir, "grid_y.svg")
-#     plt.savefig(fp, bbox_inches="tight")
-#     plt.clf()
-
-
-# def landweber_iterations(
-#     u_star: jnp.array, x_t: jnp.array, niter: int, step_size: float
-# ) -> None:
-#     iterates = jnp.zeros((niter, 2), dtype=jnp.float64)
-#     resid_norms = jnp.zeros((niter,), dtype=jnp.float64)
-
-#     for t in range(niter):
-#         u_t, vjp_fn = jax.vjp(forward_model, x_t)
-#         r_t = u_t - u_star
-#         resid_norm = jnp.linalg.norm(r_t) ** 2
-
-#         # Iteration is x_{t+1} = x_t - step_size * grad f(x_t)
-#         grad_f = vjp_fn(r_t)[0]
-#         x_t = x_t - step_size * grad_f
-
-#         iterates = iterates.at[t].set(x_t.flatten())
-#         resid_norms = resid_norms.at[t].set(resid_norm)
-
-#         # Logging
-#         logging.info("t = %i", t)
-#         logging.info("x_t = %s", x_t)
-#         logging.info("resid norm squared = %s", resid_norm)
-
-#     return iterates, resid_norms
-
-
-# def get_singular_vals(x_t: jnp.array) -> None:
-#     vv = jax.device_put(jnp.eye(2, dtype=jnp.float64), jax.devices()[0])
-#     x_t = jax.device_put(x_t, jax.devices()[0])
-#     a, b_0 = jax.jvp(forward_model, (x_t,), (vv[0],))
-#     a, b_1 = jax.jvp(forward_model, (x_t,), (vv[1],))
-#     logging.debug("get_singular_vals: b_0.devices() %s", b_0.devices())
-#     b = jnp.column_stack((b_0, b_1))
-#     logging.debug("get_singular_vals: b.shape = %s", b.shape)
-#     logging.debug("get_singular_vals: b.devices() %s", b.devices())
-#     s = jnp.linalg.svd(b, compute_uv=False)
-#     logging.debug("get_singular_vals: s = %s", s)
-#     return s
-
-
-=======
->>>>>>> 3caf19b3
 def gauss_newton_iterations(
     u_star: jnp.array, x_t: jnp.array, niter: int, reg_lambda: float
 ) -> None:
